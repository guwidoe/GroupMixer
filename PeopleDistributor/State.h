--- conflicted
+++ resolved
@@ -109,15 +109,9 @@
 
 	// ALARM: THIS INITIALIZING ROUTINE IS NOT GERERALLY USABLE
 	// A little explanation why: Initializing the state with completely 
-<<<<<<< HEAD
 	// sequential nums and perfect order in the beginning will lead to
 	// the hillclimbing and then even the simulated annealing algorithm to
 	// hit a very early and very poor local maximum very early, therefore
-=======
-	// sequential numbers and perfect order in the beginning will lead to
-	// the hillclimbing and even the simulated annealing algorithm to
-	// hit a very poor local maximum very early, therefore
->>>>>>> 80f9523d
 	// only the first day will be initialized sequentially and the remaining 
 	// days will be randomly scrambled initially. This random scrambling 
 	// leads to the algorithms finding much better local maxima.
